# 🍕 Nomino Pro - Smart Kitchen + Delivery Hub

A comprehensive **MERN Stack** food delivery management platform with real-time tracking, intelligent dispatch system, and role-based dashboards. Built with **React.js**, **Node.js**, **Express.js**, and **MongoDB**.

<<<<<<< HEAD
![Nomino Pro Banner](https://img.shields.io/badge/Nomino%20Pro-Food%20Delivery%20Platform-orange?style=for-the-badge&logo=food&logoColor=white)

## 🚀 **Latest Features & Updates**

### **✨ Recently Implemented**
- ✅ **Smart Dispatch Time Calculation**: Real-time dispatch times based on actual order progress
- ✅ **Conditional Track Order Logic**: Track buttons only shown when relevant (not for completed orders or delivery partners)
- ✅ **Enhanced Order Status Flow**: Proper status transitions with real-time updates
- ✅ **Improved UI/UX**: Compact, modern design with consistent color schemes
- ✅ **Better Profile Management**: Fixed profile updates with proper field validation
- ✅ **Enhanced Sidebar Hover Effects**: Smooth animations and branded hover states
=======
## 🚀 **Features**
>>>>>>> 8126fec6

### **🏪 Restaurant Manager Dashboard**
- ✅ **Order Management**: Complete PENDING → PREP → READY workflow
- ✅ **Smart Partner Assignment**: Assign delivery partners to ready orders
- ✅ **Real-time Updates**: Live order status tracking via WebSocket
- ✅ **Partner Management**: View, rate, and manage delivery partners
- ✅ **Analytics Dashboard**: Order statistics and performance metrics
- ✅ **Role-based Access**: Restricted actions based on user role
- ✅ **Track Order Logic**: Only show track buttons for active orders

### **🚚 Delivery Partner Dashboard**
- ✅ **Order Tracking**: READY → PICKED → ON_ROUTE → DELIVERED workflow
- ✅ **Earnings Tracking**: Real-time commission calculation (10%)
- ✅ **Performance Analytics**: Ratings, delivery time, success rate
- ✅ **Availability Toggle**: Online/offline status management
- ✅ **Order History**: Complete delivery history with ratings
- ✅ **Real-time Notifications**: Instant order assignments
- ✅ **No Track Buttons**: Delivery partners don't track their own orders

### **📱 Customer Order Experience**
- ✅ **Live Tracking**: Real-time order status updates with smart dispatch times
- ✅ **Delivery Partner Info**: Contact details and vehicle information
- ✅ **Smart ETA Calculation**: Dynamic delivery time based on actual progress
- ✅ **Rating System**: Rate delivery service and food quality
- ✅ **Order Details**: Complete order breakdown with real dispatch times
- ✅ **Completion Messages**: Beautiful success/cancellation messages

### **🔧 Advanced Features**
- ✅ **WebSocket Integration**: Real-time updates across all dashboards
- ✅ **Smart Dispatch System**: Real-time calculation based on order status
- ✅ **Rating System**: Customer feedback and partner performance tracking
- ✅ **Commission Tracking**: Automated 10% commission calculation
- ✅ **Dark Mode Support**: Toggle between light and dark themes
- ✅ **Responsive Design**: Mobile-first responsive UI
- ✅ **Role-based Authentication**: Secure JWT-based authentication
- ✅ **Conditional UI Logic**: Smart button visibility based on context

## 🛠️ **Tech Stack**

### **Frontend**
- **React.js 18** - Modern UI library with hooks
- **Tailwind CSS** - Utility-first CSS framework
- **Socket.io Client** - Real-time communication
- **Axios** - HTTP client for API calls
- **React Router** - Client-side routing
- **Context API** - State management

### **Backend**
- **Node.js** - JavaScript runtime
- **Express.js** - Web application framework
- **MongoDB Atlas** - Cloud NoSQL database
- **Mongoose** - MongoDB object modeling
- **Socket.io** - Real-time bidirectional communication
- **JWT** - JSON Web Token authentication
- **bcryptjs** - Password hashing

<<<<<<< HEAD
## 📋 **Prerequisites**

Before you begin, ensure you have the following installed:

- **Node.js** (v16.0.0 or higher) - [Download](https://nodejs.org/)
- **MongoDB Compass** (for database visualization) - [Download](https://www.mongodb.com/products/compass)
- **Git** - [Download](https://git-scm.com/)
- **npm** or **yarn** package manager

## 🚀 **Quick Start**

=======
>>>>>>> 8126fec6
### **1. Clone & Install**
```bash
git clone https://github.com/yourusername/nomino-pro.git
cd nomino-pro

# Backend setup
cd backend && npm install

# Frontend setup  
cd ../frontend && npm install
```

### **2. Environment Configuration**

Create `.env` file in the `backend` directory:

```env
# MongoDB Atlas Connection
MONGODB_URI=mongodb+srv://kalashmishra21:Royal%402004@dailybytecluster.2gsmw8a.mongodb.net/DailyByteProject?retryWrites=true&w=majority&appName=DailyByteCluster

# JWT Configuration
JWT_SECRET=your_super_secret_jwt_key_here_make_it_long_and_complex
JWT_EXPIRES_IN=7d

# Server Configuration
PORT=5000
NODE_ENV=development

# CORS Configuration
FRONTEND_URL=http://localhost:3000
```

### **3. Database Setup**
```bash
# Setup test data (from backend directory)
cd backend
node scripts/addTestData.js

# Verify database connection
node scripts/checkDatabase.js
```

### **4. Start Application**
```bash
# Terminal 1 - Backend (Port 5000)
cd backend && npm start

# Terminal 2 - Frontend (Port 3000)
cd frontend && npm start
```

<<<<<<< HEAD
**🎉 Access at: http://localhost:3000**

## 🔑 **Test Credentials**

### **Restaurant Manager**
- **Email**: `admin@nominopro.com`
- **Username**: `restaurant_admin`
- **Password**: `admin123`

### **Delivery Partners**
| Name | Email | Password | Vehicle | Rating |
|------|-------|----------|---------|--------|
| Rahul Sharma | `rahul.delivery@nominopro.com` | `password123` | Scooter | 4.5⭐ |
| Priya Singh | `priya.delivery@nominopro.com` | `password123` | Bike | 4.8⭐ |
| Amit Kumar | `amit.delivery@nominopro.com` | `password123` | Bicycle | 4.2⭐ |
| Sneha Patel | `sneha.delivery@nominopro.com` | `password123` | Scooter | 4.6⭐ |
| Vikash Yadav | `vikash.delivery@nominopro.com` | `password123` | Car | 4.3⭐ |

## 🗄️ **Database Configuration**

### **MongoDB Atlas Setup**
- **Cluster**: DailyByteCluster
- **Database**: DailyByteProject
- **Connection**: MongoDB Atlas Cloud
- **Compass URL**: `mongodb+srv://kalashmishra21:Royal%402004@dailybytecluster.2gsmw8a.mongodb.net/DailyByteProject`

### **Collections**
- `users` - Restaurant managers and delivery partners
- `orders` - Order management with status tracking
- `sessions` - JWT session management

## 📁 **Project Structure**
=======
>>>>>>> 8126fec6

```
Nomino Pro/
├── backend/
│   ├────── models/
│   │   ├── User.js              # User model (Restaurant Managers & Delivery Partners)
<<<<<<< HEAD
│   │   └── Order.js             # Order model with smart dispatch tracking
│   ├── routes/
│   │   ├── auth.js              # Authentication routes
│   │   ├── orders.js            # Order management routes
│   │   └── partners.js          # Delivery partner routes
│   ├── middleware/
│   │   ├── auth.js              # JWT authentication middleware
│   │   └── validation.js        # Request validation middleware
│   ├── scripts/
│   │   ├── addTestData.js       # Complete test data setup
│   │   ├── checkDatabase.js     # Database verification
│   │   └── fullDatabaseCleanup.js # Database maintenance
│   ├── server.js                # Express server with Socket.io
│   ├── package.json
│   └── .env                     # Environment configuration
=======
│   │    ── Order.js             # Order model with status tracking
│   │   ├── routes/
│   │   │   ├── auth.js              # Authentication routes
│   │   │   ├── orders.js            # Order management routes
│   │   │   └── partners.js          # Delivery partner routes
│   │   ├── middleware/
│   │   │   ├── auth.js              # JWT authentication middleware
│   │   │   └── validation.js        # Request validation middleware
│   │   ├── scripts/
│   │   │   ├── addTestData.js       # Complete test data setup
│   │   │   ├── checkDatabase.js     # Database verification
│   │   │   └── fullDatabaseCleanup.js # Database maintenance
│   │   ├── server.js                # Express server setup
│   │   ├── package.json
│   │   └── config.env               # Environment configuration
>>>>>>> 8126fec6
├── frontend/
│   ├── src/
│   │   ├── components/
│   │   │   ├── dashboard/       # Dashboard components
│   │   │   ├── orders/          # Order management components
│   │   │   ├── partners/        # Partner management components
│   │   │   ├── auth/            # Authentication components
│   │   │   ├── layout/          # Layout components (Sidebar, Navbar)
│   │   │   └── profile/         # Profile management components
│   │   ├── contexts/
│   │   │   ├── AuthContext.js   # Authentication context
│   │   │   ├── SocketContext.js # WebSocket context
│   │   │   ├── ToastContext.js  # Notification context
│   │   │   └── ThemeContext.js  # Dark/Light mode context
│   │   ├── App.jsx              # Main application component
│   │   └── index.js             # Application entry point
│   ├── public/
│   ├── package.json
│   └── tailwind.config.js       # Tailwind CSS configuration
├── docs/
│   ├── Nomino-Pro-API-Collection.json # Postman collection
│   └── sample-data/             # Sample data files
├── README.md
└── .gitignore
```

## 📊 **API Documentation**

### **Authentication Endpoints**
```
POST /api/auth/register    # User registration
POST /api/auth/login       # User login
GET  /api/auth/profile     # Get user profile
PUT  /api/auth/profile     # Update user profile
GET  /api/auth/available-partners # Get available delivery partners
```

### **Order Management Endpoints**
```
GET    /api/orders              # Get all orders (role-based filtering)
POST   /api/orders              # Create new order
GET    /api/orders/:id          # Get specific order
PUT    /api/orders/:id          # Update order (restaurant manager)
PUT    /api/orders/:id/status   # Update order status (delivery partner)
PUT    /api/orders/:id/assign   # Assign delivery partner
PUT    /api/orders/:id/rating   # Rate completed order
GET    /api/orders/stats        # Get order statistics
DELETE /api/orders/:id          # Cancel order (restaurant manager)
```

### **Partner Management Endpoints**
```
GET  /api/partners              # Get all delivery partners
GET  /api/partners/available    # Get available partners
PUT  /api/partners/availability # Update availability status
GET  /api/partners/my/orders    # Get partner's orders
GET  /api/partners/my/stats     # Get partner's statistics
```

## 🧪 **Testing Features**

### **1. Smart Dispatch Time Testing**
- Create orders with different prep times
- Watch dispatch times update based on real progress
- Verify completed orders show actual delivery time

### **2. Track Order Logic Testing**
- **Restaurant Manager**: Can track active orders, no track button for completed
- **Delivery Partner**: No track buttons (they're delivering)
- **Completed Orders**: Show completion messages instead of track buttons

### **3. Real-time Updates Testing**
- Open multiple browser windows with different roles
- Update order status and watch real-time updates
- Test WebSocket connectivity indicators

### **4. Profile Management Testing**
- Update profile information
- Verify only allowed fields are updated
- Test validation and error handling

<<<<<<< HEAD
## 🎨 **UI/UX Features**

### **Modern Design Elements**
- ✅ **Compact Layout**: Optimized spacing for better content density
- ✅ **Consistent Colors**: Unified color scheme across all components
- ✅ **Smart Hover Effects**: Enhanced sidebar interactions with branded colors
- ✅ **Conditional UI**: Context-aware button visibility
- ✅ **Status Messages**: Beautiful completion and cancellation messages
- ✅ **Real-time Indicators**: Live connection status and updates

### **Responsive Design**
- ✅ **Mobile-First**: Optimized for mobile devices
- ✅ **Tablet Support**: Perfect layout for tablets
- ✅ **Desktop Experience**: Full-featured desktop interface
- ✅ **Dark Mode**: Complete dark theme support

## 🚀 **Deployment**

### **Frontend Deployment (Vercel/Netlify)**
=======

## 🎯 **Bonus Features**

### **✅ Real-time Features**
- **Live Order Updates**: WebSocket-powered real-time synchronization
- **Instant Notifications**: Real-time alerts for order status changes
- **Live Dashboard**: Auto-updating statistics and metrics

### **✅ Advanced Analytics**
- **Performance Metrics**: Delivery time, success rate, earnings tracking
- **Rating System**: Customer feedback and partner performance ratings
- **Trend Analysis**: 7-day delivery and earnings trends
- **Commission Tracking**: Automated 10% commission calculation

### **✅ User Experience**
- **Dark Mode**: Toggle between light and dark themes
- **Responsive Design**: Mobile-optimized interface
- **Toast Notifications**: User-friendly success/error messages
- **Loading States**: Smooth loading indicators

### **✅ Security Features**
- **JWT Authentication**: Secure token-based authentication
- **Role-based Access**: Restricted actions based on user roles
- **Password Hashing**: bcrypt password encryption
- **Input Validation**: Comprehensive request validation

### **✅ Developer Experience**
- **Clean Code Structure**: Modular and maintainable codebase
- **Comprehensive Documentation**: Detailed setup and API docs
- **Database Scripts**: Automated setup and maintenance tools
- **Error Handling**: Robust error handling and logging

## 🐛 **Troubleshooting**

### **Common Issues**

**MongoDB Connection Error:**
```bash
# Check if MongoDB is running
# Windows: net start MongoDB
# macOS: brew services start mongodb-community
# Linux: sudo systemctl start mongod
```

**Port Already in Use:**
>>>>>>> 8126fec6
```bash
cd frontend
npm run build
# Deploy build folder
```

### **Backend Deployment (Heroku/Railway)**
```bash
cd backend
# Set environment variables
# Deploy to your preferred platform
```

### **Environment Variables for Production**
```env
MONGODB_URI=mongodb+srv://kalashmishra21:Royal%402004@dailybytecluster.2gsmw8a.mongodb.net/DailyByteProject?retryWrites=true&w=majority&appName=DailyByteCluster
JWT_SECRET=your_production_jwt_secret
NODE_ENV=production
PORT=5000
FRONTEND_URL=https://your-frontend-domain.com
```
<<<<<<< HEAD

## 🤝 **Contributing**

1. Fork the repository
2. Create your feature branch (`git checkout -b feature/AmazingFeature`)
3. Commit your changes (`git commit -m 'Add some AmazingFeature'`)
4. Push to the branch (`git push origin feature/AmazingFeature`)
5. Open a Pull Request

## 📝 **License**
=======
## 📄 **License**
>>>>>>> 8126fec6

This project is licensed under the MIT License - see the [LICENSE](LICENSE) file for details.

## 👨‍💻 **Developer**

<<<<<<< HEAD
**Kalash Mishra**
- GitHub: [@kalashmishra](https://github.com/kalashmishra)
- Email: kalashmishra21@gmail.com

=======
**Your Name**
- GitHub: https://github.com/kalashmishra21/Nomino-Pro.git
>>>>>>> 8126fec6
## 🙏 **Acknowledgments**

- React.js team for the amazing framework
- MongoDB Atlas for cloud database hosting
- Tailwind CSS for the utility-first CSS framework
- Socket.io for real-time communication
- All contributors and testers

---

**⭐ If you found this project helpful, please give it a star!**

## 🔧 **Troubleshooting**

### **Authentication Issues (401 Unauthorized)**

If you encounter "Invalid credentials" or 401 errors:

1. **Environment Configuration**: Ensure `backend/config.env` is properly loaded
   ```javascript
   // In server.js, make sure you have:
   require('dotenv').config({ path: './config.env' });
   ```

2. **Database Connection**: Verify MongoDB Atlas connection
   ```bash
   # Test connection from backend directory
   node -e "require('dotenv').config({path:'./config.env'}); console.log(process.env.MONGODB_URI)"
   ```

3. **Test Users**: Ensure test users exist in database
   ```bash
   # Create test users if they don't exist
   cd backend
   node checkUsers.js  # This will create test users if missing
   ```

4. **Phone Number Format**: User phone numbers must be exactly 10 digits (no country code)
   - ✅ Correct: `9876543210`
   - ❌ Wrong: `+91-9876543210`

5. **JWT Secret**: Ensure JWT_SECRET is set in config.env
   ```env
   JWT_SECRET=your-super-secret-jwt-key-change-this-in-production-zomato-ops-pro-2024
   ```

### **Common Solutions**
- **Backend not starting**: Check if port 5000 is available
- **Frontend proxy errors**: Ensure backend is running on port 5000
- **Database connection**: Verify MongoDB Atlas credentials and network access
- **CORS issues**: Check CORS_ORIGIN in config.env matches frontend URL<|MERGE_RESOLUTION|>--- conflicted
+++ resolved
@@ -1,8 +1,7 @@
 # 🍕 Nomino Pro - Smart Kitchen + Delivery Hub
 
-A comprehensive **MERN Stack** food delivery management platform with real-time tracking, intelligent dispatch system, and role-based dashboards. Built with **React.js**, **Node.js**, **Express.js**, and **MongoDB**.
-
-<<<<<<< HEAD
+A comprehensive food delivery management platform built with **React.js**, **Node.js**, **Express.js**, and **MongoDB**. Nomino Pro streamlines restaurant operations and delivery management with real-time tracking, role-based dashboards, and advanced analytics.
+
 ![Nomino Pro Banner](https://img.shields.io/badge/Nomino%20Pro-Food%20Delivery%20Platform-orange?style=for-the-badge&logo=food&logoColor=white)
 
 ## 🚀 **Latest Features & Updates**
@@ -14,9 +13,6 @@
 - ✅ **Improved UI/UX**: Compact, modern design with consistent color schemes
 - ✅ **Better Profile Management**: Fixed profile updates with proper field validation
 - ✅ **Enhanced Sidebar Hover Effects**: Smooth animations and branded hover states
-=======
-## 🚀 **Features**
->>>>>>> 8126fec6
 
 ### **🏪 Restaurant Manager Dashboard**
 - ✅ **Order Management**: Complete PENDING → PREP → READY workflow
@@ -73,20 +69,19 @@
 - **JWT** - JSON Web Token authentication
 - **bcryptjs** - Password hashing
 
-<<<<<<< HEAD
 ## 📋 **Prerequisites**
 
 Before you begin, ensure you have the following installed:
 
 - **Node.js** (v16.0.0 or higher) - [Download](https://nodejs.org/)
-- **MongoDB Compass** (for database visualization) - [Download](https://www.mongodb.com/products/compass)
+- **MongoDB** (v5.0.0 or higher) - [Download](https://www.mongodb.com/try/download/community)
 - **Git** - [Download](https://git-scm.com/)
 - **npm** or **yarn** package manager
 
 ## 🚀 **Quick Start**
 
-=======
->>>>>>> 8126fec6
+**For detailed setup instructions, see [Setup Guide](docs/SETUP_GUIDE.md)**
+
 ### **1. Clone & Install**
 ```bash
 git clone https://github.com/yourusername/nomino-pro.git
@@ -138,7 +133,6 @@
 cd frontend && npm start
 ```
 
-<<<<<<< HEAD
 **🎉 Access at: http://localhost:3000**
 
 ## 🔑 **Test Credentials**
@@ -157,46 +151,14 @@
 | Sneha Patel | `sneha.delivery@nominopro.com` | `password123` | Scooter | 4.6⭐ |
 | Vikash Yadav | `vikash.delivery@nominopro.com` | `password123` | Car | 4.3⭐ |
 
-## 🗄️ **Database Configuration**
-
-### **MongoDB Atlas Setup**
-- **Cluster**: DailyByteCluster
-- **Database**: DailyByteProject
-- **Connection**: MongoDB Atlas Cloud
-- **Compass URL**: `mongodb+srv://kalashmishra21:Royal%402004@dailybytecluster.2gsmw8a.mongodb.net/DailyByteProject`
-
-### **Collections**
-- `users` - Restaurant managers and delivery partners
-- `orders` - Order management with status tracking
-- `sessions` - JWT session management
-
 ## 📁 **Project Structure**
-=======
->>>>>>> 8126fec6
 
 ```
 Nomino Pro/
 ├── backend/
 │   ├────── models/
 │   │   ├── User.js              # User model (Restaurant Managers & Delivery Partners)
-<<<<<<< HEAD
-│   │   └── Order.js             # Order model with smart dispatch tracking
-│   ├── routes/
-│   │   ├── auth.js              # Authentication routes
-│   │   ├── orders.js            # Order management routes
-│   │   └── partners.js          # Delivery partner routes
-│   ├── middleware/
-│   │   ├── auth.js              # JWT authentication middleware
-│   │   └── validation.js        # Request validation middleware
-│   ├── scripts/
-│   │   ├── addTestData.js       # Complete test data setup
-│   │   ├── checkDatabase.js     # Database verification
-│   │   └── fullDatabaseCleanup.js # Database maintenance
-│   ├── server.js                # Express server with Socket.io
-│   ├── package.json
-│   └── .env                     # Environment configuration
-=======
-│   │    ── Order.js             # Order model with status tracking
+│   │   │   └── Order.js             # Order model with status tracking
 │   │   ├── routes/
 │   │   │   ├── auth.js              # Authentication routes
 │   │   │   ├── orders.js            # Order management routes
@@ -211,7 +173,6 @@
 │   │   ├── server.js                # Express server setup
 │   │   ├── package.json
 │   │   └── config.env               # Environment configuration
->>>>>>> 8126fec6
 ├── frontend/
 │   ├── src/
 │   │   ├── components/
@@ -273,47 +234,37 @@
 
 ## 🧪 **Testing Features**
 
-### **1. Smart Dispatch Time Testing**
-- Create orders with different prep times
-- Watch dispatch times update based on real progress
-- Verify completed orders show actual delivery time
-
-### **2. Track Order Logic Testing**
-- **Restaurant Manager**: Can track active orders, no track button for completed
-- **Delivery Partner**: No track buttons (they're delivering)
-- **Completed Orders**: Show completion messages instead of track buttons
-
-### **3. Real-time Updates Testing**
-- Open multiple browser windows with different roles
-- Update order status and watch real-time updates
-- Test WebSocket connectivity indicators
-
-### **4. Profile Management Testing**
-- Update profile information
-- Verify only allowed fields are updated
-- Test validation and error handling
-
-<<<<<<< HEAD
-## 🎨 **UI/UX Features**
-
-### **Modern Design Elements**
-- ✅ **Compact Layout**: Optimized spacing for better content density
-- ✅ **Consistent Colors**: Unified color scheme across all components
-- ✅ **Smart Hover Effects**: Enhanced sidebar interactions with branded colors
-- ✅ **Conditional UI**: Context-aware button visibility
-- ✅ **Status Messages**: Beautiful completion and cancellation messages
-- ✅ **Real-time Indicators**: Live connection status and updates
-
-### **Responsive Design**
-- ✅ **Mobile-First**: Optimized for mobile devices
-- ✅ **Tablet Support**: Perfect layout for tablets
-- ✅ **Desktop Experience**: Full-featured desktop interface
-- ✅ **Dark Mode**: Complete dark theme support
-
-## 🚀 **Deployment**
-
-### **Frontend Deployment (Vercel/Netlify)**
-=======
+### **Manual Testing Steps**
+
+1. **Restaurant Manager Flow:**
+   - Login as restaurant manager
+   - Create new orders
+   - Move orders through PENDING → PREP → READY
+   - Assign delivery partners to ready orders
+   - Monitor real-time updates
+
+2. **Delivery Partner Flow:**
+   - Login as delivery partner
+   - View assigned orders
+   - Update order status: PICKED → ON_ROUTE → DELIVERED
+   - Check earnings and performance statistics
+
+3. **Customer Tracking:**
+   - Access order tracking page
+   - View real-time status updates
+   - Rate completed deliveries
+
+### **Database Testing**
+```bash
+# Check database health
+node scripts/checkDatabase.js
+
+# Clean up database
+node scripts/fullDatabaseCleanup.js
+
+# Reset test data
+node scripts/addTestData.js
+```
 
 ## 🎯 **Bonus Features**
 
@@ -346,20 +297,27 @@
 - **Database Scripts**: Automated setup and maintenance tools
 - **Error Handling**: Robust error handling and logging
 
+## 📦 **Additional Resources**
+
+### **📚 Documentation**
+- **[Complete Setup Guide](docs/SETUP_GUIDE.md)** - Detailed installation and troubleshooting
+- **[API Collection](docs/Nomino-Pro-API-Collection.json)** - Postman collection for API testing
+- **[Database Scripts](backend/scripts/README.md)** - Database management tools
+
+### **📊 Sample Data Files**
+- **[Users Data](docs/sample-data/users.json)** - Test users (managers & partners)
+- **[Orders Data](docs/sample-data/orders.json)** - Sample orders with different statuses
+- **[Ratings Data](docs/sample-data/ratings.csv)** - Customer feedback and ratings
+
+### **🔧 Development Tools**
+- **Postman Collection**: Import `docs/Nomino-Pro-API-Collection.json`
+- **Database Scripts**: `backend/scripts/` directory
+- **Sample Data**: `docs/sample-data/` directory
+- **Environment Config**: `backend/config.env.example`
+
 ## 🐛 **Troubleshooting**
 
-### **Common Issues**
-
-**MongoDB Connection Error:**
-```bash
-# Check if MongoDB is running
-# Windows: net start MongoDB
-# macOS: brew services start mongodb-community
-# Linux: sudo systemctl start mongod
-```
-
-**Port Already in Use:**
->>>>>>> 8126fec6
+### **Frontend Deployment (Vercel/Netlify)**
 ```bash
 cd frontend
 npm run build
@@ -381,34 +339,26 @@
 PORT=5000
 FRONTEND_URL=https://your-frontend-domain.com
 ```
-<<<<<<< HEAD
 
 ## 🤝 **Contributing**
 
 1. Fork the repository
-2. Create your feature branch (`git checkout -b feature/AmazingFeature`)
+2. Create a feature branch (`git checkout -b feature/AmazingFeature`)
 3. Commit your changes (`git commit -m 'Add some AmazingFeature'`)
 4. Push to the branch (`git push origin feature/AmazingFeature`)
 5. Open a Pull Request
 
-## 📝 **License**
-=======
 ## 📄 **License**
->>>>>>> 8126fec6
 
 This project is licensed under the MIT License - see the [LICENSE](LICENSE) file for details.
 
 ## 👨‍💻 **Developer**
 
-<<<<<<< HEAD
-**Kalash Mishra**
-- GitHub: [@kalashmishra](https://github.com/kalashmishra)
-- Email: kalashmishra21@gmail.com
-
-=======
 **Your Name**
-- GitHub: https://github.com/kalashmishra21/Nomino-Pro.git
->>>>>>> 8126fec6
+- GitHub: [@yourusername](https://github.com/yourusername)
+- LinkedIn: [Your LinkedIn](https://linkedin.com/in/yourprofile)
+- Email: your.email@example.com
+
 ## 🙏 **Acknowledgments**
 
 - React.js team for the amazing framework
@@ -421,42 +371,4 @@
 
 **⭐ If you found this project helpful, please give it a star!**
 
-## 🔧 **Troubleshooting**
-
-### **Authentication Issues (401 Unauthorized)**
-
-If you encounter "Invalid credentials" or 401 errors:
-
-1. **Environment Configuration**: Ensure `backend/config.env` is properly loaded
-   ```javascript
-   // In server.js, make sure you have:
-   require('dotenv').config({ path: './config.env' });
-   ```
-
-2. **Database Connection**: Verify MongoDB Atlas connection
-   ```bash
-   # Test connection from backend directory
-   node -e "require('dotenv').config({path:'./config.env'}); console.log(process.env.MONGODB_URI)"
-   ```
-
-3. **Test Users**: Ensure test users exist in database
-   ```bash
-   # Create test users if they don't exist
-   cd backend
-   node checkUsers.js  # This will create test users if missing
-   ```
-
-4. **Phone Number Format**: User phone numbers must be exactly 10 digits (no country code)
-   - ✅ Correct: `9876543210`
-   - ❌ Wrong: `+91-9876543210`
-
-5. **JWT Secret**: Ensure JWT_SECRET is set in config.env
-   ```env
-   JWT_SECRET=your-super-secret-jwt-key-change-this-in-production-zomato-ops-pro-2024
-   ```
-
-### **Common Solutions**
-- **Backend not starting**: Check if port 5000 is available
-- **Frontend proxy errors**: Ensure backend is running on port 5000
-- **Database connection**: Verify MongoDB Atlas credentials and network access
-- **CORS issues**: Check CORS_ORIGIN in config.env matches frontend URL+**🚀 Ready to revolutionize food delivery management? Get started with Nomino Pro today!**